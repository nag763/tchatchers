--- conflicted
+++ resolved
@@ -136,38 +136,6 @@
                 }
                 true
             }
-<<<<<<< HEAD
-            Msg::OnLoginChanged => {
-                if let Some(login) = self.login.cast::<HtmlInputElement>() {
-                    if login.min_length() <= login.value().len().try_into().unwrap() {
-                        let translation = ctx.props().client_context.translation.clone()    ;
-                        self.check_login = Some({
-                            Timeout::new(CHECK_LOGIN_AFTER, move || {
-                                wasm_bindgen_futures::spawn_local(async move {
-                                    let req = Request::get(&format!(
-                                        "/api/login_exists/{}",
-                                        login.value()
-                                    ))
-                                    .header("content-type", "application/json")
-                                    .send();
-                                    let resp = req.await.unwrap();
-                                    if !resp.ok() {
-                                        login.set_custom_validity(&translation.get_or_default(
-                                            "login_already_taken",
-                                            "The login is already token by another user",
-                                        ));
-                                    } else {
-                                        login.set_custom_validity("");
-                                    }
-                                });
-                            })
-                        });
-                    }
-                }
-                true
-            }
-=======
->>>>>>> d2ad922a
             Msg::ErrorFromServer(resp) => {
                 self.wait_for_api = false;
                 let err = ctx.props().client_context.translation.get_or_default(
@@ -189,8 +157,7 @@
         let translation = &ctx.props().client_context.translation;
         html! {
             <Form label="sign_up" {translation} default="Sign upp" onsubmit={ctx.link().callback(|_| Msg::SubmitForm)} form_error={&self.server_error}>
-<<<<<<< HEAD
-            <FormInput label={"login"} {translation} default={"Login"} minlength="3" maxlength="32" attr_ref={&self.login} required=true oninput={ctx.link().callback(|_| Msg::OnLoginChanged)} />
+            <FormInput label={"login"} {translation} default={"Login"} minlength="3" maxlength="32" attr_ref={&self.login} required=true />
             <FormInput label={"name_field"} {translation} default={"Name"} minlength="3" maxlength="16" attr_ref={&self.name} required=true />
             <FormInput label={"password_field"} {translation} default={"Password"} input_type="password" minlength="8" maxlength="128" attr_ref={&self.password} required=true />
             <FormInput label={"confirm_password"} {translation} default={"Confirm your password"} input_type="password" minlength="8" maxlength="128" attr_ref={&self.password_confirmation} required=true />
@@ -201,17 +168,6 @@
                     <FormButton label={"sign_up"} default={"Sign up"} {translation} />
                 }
             </FormFreeSection>
-=======
-            <FormSection label={"login"} {translation} default={"Login"} minlength="3" maxlength="32" attr_ref={&self.login} required=true />
-            <FormSection label={"name_field"} {translation} default={"Name"} minlength="3" maxlength="16" attr_ref={&self.name} required=true />
-            <FormSection label={"password_field"} {translation} default={"Password"} input_type="password" minlength="8" maxlength="128" attr_ref={&self.password} required=true />
-            <FormSection label={"confirm_password"} {translation} default={"Confirm your password"} input_type="password" minlength="8" maxlength="128" attr_ref={&self.password_confirmation} required=true />
-            if self.wait_for_api {
-                <WaitingForResponse {translation} />
-            } else {
-                <FormButton label={"sign_up"} default={"Sign up"} {translation} />
-            }
->>>>>>> d2ad922a
             </Form>
         }
     }
