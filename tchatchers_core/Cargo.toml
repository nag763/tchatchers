[package]
name = "tchatchers_core"
version = "0.1.0"
edition = "2021"

[features]
back = ["dep:sqlx", "dep:rust-argon2", "dep:axum", "dep:axum-extra", "dep:cookie", "dep:redis", "dep:r2d2", "dep:serde_json", "dep:bb8-redis"]
front = ["uuid/js"]
cli = ["dep:sqlx", "dep:rust-argon2", "dep:clap", "dep:serde_json", "dep:redis", "dep:bb8-redis"]
async = ["dep:sqlx", "dep:redis", "dep:r2d2", "dep:serde_json", "dep:bb8-redis"]


[dependencies]
chrono = { version = "0.4.26", features = ["clock", "serde"], default-features = false }
derivative = "2.2.0"
jsonwebtoken = { default-features = false, version = "8.3.0" }
rand = { default-features = false, version = "0.8.5" }
rust-argon2 = { version = "1.0.0", optional = true, default-features = false }
<<<<<<< HEAD
serde = { version = "1.0.166", features = ["rc"], default-features = false }
sqlx = { version = "0.6", optional = true ,  features = ["runtime-async-std-native-tls", "postgres", "chrono", "uuid"], default-features = false }
uuid = { version = "1.4.0", features = ["v4", "serde"], default-features = false }
=======
serde = { version = "1.0.164", features = ["rc"], default-features = false }
sqlx = { version = "0.6", optional = true ,  features = ["runtime-async-std-native-tls", "postgres", "chrono", "uuid"] }
uuid = { version = "1.3.4", features = ["v4", "serde"], default-features = false }
>>>>>>> 9f6368f7
validator = { version = "0.16.1", features = ["derive"], default-features = false }
axum = { version = "0.6.18", optional = true , default-features = false }
regex = { default-features = false, version = "1.9.0" }
lazy_static = "1.4.0"
derive_more = { features = ["display"], default-features = false, version = "0.99.17" }
log = "0.4.19"
axum-extra = { version = "0.7", optional = true }
time = { default-features = false, version = "0.3.22" }
cookie = { version = "0.17.0", optional = true }
redis = { version = "0.23.0", optional = true, features = ["r2d2", "streams", "aio", "tokio-comp"], default-features = false }
r2d2 = { version = "0.8.10", optional = true }
serde_json = { version = "1.0.99", optional = true }
bb8-redis = { version = "0.13.1" , optional = true } 
clap = { version = "4.3.6", features = ["derive", "std"], optional = true}<|MERGE_RESOLUTION|>--- conflicted
+++ resolved
@@ -16,15 +16,9 @@
 jsonwebtoken = { default-features = false, version = "8.3.0" }
 rand = { default-features = false, version = "0.8.5" }
 rust-argon2 = { version = "1.0.0", optional = true, default-features = false }
-<<<<<<< HEAD
-serde = { version = "1.0.166", features = ["rc"], default-features = false }
-sqlx = { version = "0.6", optional = true ,  features = ["runtime-async-std-native-tls", "postgres", "chrono", "uuid"], default-features = false }
-uuid = { version = "1.4.0", features = ["v4", "serde"], default-features = false }
-=======
 serde = { version = "1.0.164", features = ["rc"], default-features = false }
 sqlx = { version = "0.6", optional = true ,  features = ["runtime-async-std-native-tls", "postgres", "chrono", "uuid"] }
 uuid = { version = "1.3.4", features = ["v4", "serde"], default-features = false }
->>>>>>> 9f6368f7
 validator = { version = "0.16.1", features = ["derive"], default-features = false }
 axum = { version = "0.6.18", optional = true , default-features = false }
 regex = { default-features = false, version = "1.9.0" }
